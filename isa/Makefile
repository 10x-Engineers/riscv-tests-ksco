--- conflicted
+++ resolved
@@ -127,8 +127,4 @@
 	rm -rf $(tests_hex)
 	rm -rf $(tests_out)
 	rm -rf $(tests32_out)
-<<<<<<< HEAD
-	rm -rf rv64uv
-=======
-	# rm -rf rv64uv
->>>>>>> a436d99f
+	# rm -rf rv64uv