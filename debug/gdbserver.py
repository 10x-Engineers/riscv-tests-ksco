--- conflicted
+++ resolved
@@ -833,28 +833,9 @@
         self.gdb.global_command("file %s" % self.binary)
 
     def test(self):
-<<<<<<< HEAD
-        # Some hart will compete the CRC calculation first!
-        # Let them race in RTOS mode.
-        # In non-RTOS mode, only one hart will continue.
-        # This loop will fail because the others won't know 
-        # about '_start'. But if that is the case, they
-        # won't run on the `continue` either, so we don't really care.
-        try:
-            self.gdb.load()
-            for hart in self.target.harts:
-                self.gdb.select_hart(hart)
-                self.gdb.p("$pc=_start")
-        except ValueError: #invalid literal for int() with base 0: 'No symbol table is loaded.  Use the "file" command.'
-            pass
-        finally:
-            
-        self.gdb.select_hart(self.hart)
-=======
         self.gdb.load()
         self.parkOtherHarts()
         self.gdb.command("b _exit")
->>>>>>> e0ce10a4
         self.gdb.c()
         assertEqual(self.gdb.p("status"), self.crc)
         os.unlink(self.download_c.name)
