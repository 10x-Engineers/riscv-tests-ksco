--- conflicted
+++ resolved
@@ -388,12 +388,6 @@
 
     def command(self, command, timeout=6000):
         """timeout is in seconds"""
-<<<<<<< HEAD
-        self.child.sendline(command)
-        self.child.expect("\n", timeout=timeout)
-        self.child.expect(r"\(gdb\)", timeout=timeout)
-        return self.child.before.strip()
-=======
         self.active_child.sendline(command)
         self.active_child.expect("\n", timeout=timeout)
         self.active_child.expect(r"\(gdb\)", timeout=timeout)
@@ -405,7 +399,6 @@
             for child in self.children:
                 self.select_child(child)
                 self.command(command)
->>>>>>> 9091137e
 
     def c(self, wait=True, timeout=-1, async=False):
         """
@@ -692,11 +685,7 @@
     def postMortem(self):
         pass
 
-<<<<<<< HEAD
-    def run(self):
-=======
     def run(self, real_stdout):
->>>>>>> 9091137e
         """
         If compile_args is set, compile a program and set self.binary.
 
@@ -731,16 +720,12 @@
                 print e.message
             header("Traceback")
             traceback.print_exc(file=sys.stdout)
-<<<<<<< HEAD
-            self.postMortem()
-=======
             try:
                 self.postMortem()
             except Exception as e:  # pylint: disable=broad-except
                 header("postMortem Exception")
                 print e
                 traceback.print_exc(file=sys.stdout)
->>>>>>> 9091137e
             return result
 
         finally:
